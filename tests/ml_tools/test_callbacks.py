--- conflicted
+++ resolved
@@ -19,11 +19,8 @@
     LRSchedulerCosineAnnealing,
     LRSchedulerCyclic,
     LRSchedulerStepDecay,
-<<<<<<< HEAD
     LRSchedulerReduceOnPlateau,
     PlotMetrics,
-=======
->>>>>>> 696d51e5
     PrintMetrics,
     SaveBestCheckpoint,
     SaveCheckpoint,
