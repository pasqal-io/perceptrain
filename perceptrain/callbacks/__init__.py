from __future__ import annotations

from .callback import (
    Callback,
    EarlyStopping,
    GradientMonitoring,
    LivePlotMetrics,
    LoadCheckpoint,
    LogHyperparameters,
    LogModelTracker,
    LRSchedulerCosineAnnealing,
    LRSchedulerCyclic,
    LRSchedulerStepDecay,
<<<<<<< HEAD
    LRSchedulerReduceOnPlateau,
    PlotMetrics,
=======
>>>>>>> 696d51e5
    PrintMetrics,
    R3Sampling,
    SaveBestCheckpoint,
    SaveCheckpoint,
    WriteMetrics,
    WritePlots,
)
from .callbackmanager import CallbacksManager
from .writer_registry import get_writer

# Modules to be automatically added to the perceptrain.callbacks namespace
__all__ = [
    "CallbacksManager",
    "Callback",
    "LivePlotMetrics",
    "LoadCheckpoint",
    "LogHyperparameters",
    "LogModelTracker",
    "WritePlots",
    "PrintMetrics",
    "R3Sampling",
    "SaveBestCheckpoint",
    "SaveCheckpoint",
    "WriteMetrics",
    "GradientMonitoring",
    "LRSchedulerStepDecay",
    "LRSchedulerReduceOnPlateau",
    "LRSchedulerCyclic",
    "LRSchedulerCosineAnnealing",
    "EarlyStopping",
    "get_writer",
]<|MERGE_RESOLUTION|>--- conflicted
+++ resolved
@@ -11,11 +11,8 @@
     LRSchedulerCosineAnnealing,
     LRSchedulerCyclic,
     LRSchedulerStepDecay,
-<<<<<<< HEAD
     LRSchedulerReduceOnPlateau,
     PlotMetrics,
-=======
->>>>>>> 696d51e5
     PrintMetrics,
     R3Sampling,
     SaveBestCheckpoint,
